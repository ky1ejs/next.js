--- conflicted
+++ resolved
@@ -142,10 +142,7 @@
 import { startTypeChecking } from './type-check'
 import { generateInterceptionRoutesRewrites } from '../lib/generate-interception-routes-rewrites'
 import { baseOverrides, experimentalOverrides } from '../server/require-hook'
-<<<<<<< HEAD
 import { traceModule } from './utils/trace-module/trace-module'
-=======
->>>>>>> 5fff528e
 
 export type SsgRoute = {
   initialRevalidateSeconds: number | false
